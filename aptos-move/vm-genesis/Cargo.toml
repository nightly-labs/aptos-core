[package]
name = "vm-genesis"
version = "0.1.0"
edition = "2021"
authors = ["Aptos Labs <opensource@aptoslabs.com>"]
description = "Aptos vm genesis"
repository = "https://github.com/aptos-labs/aptos-core"
homepage = "https://aptoslabs.com"
license = "Apache-2.0"
publish = false

[dependencies]
anyhow = "1.0.57"
bcs = { git = "https://github.com/aptos-labs/bcs", rev = "2cde3e8446c460cb17b0c1d6bac7e27e964ac169" }
once_cell = "1.10.0"
rand = "0.7.3"
serde = { version = "1.0.137", default-features = false }

aptos-crypto = { path = "../../crates/aptos-crypto" }
aptos-gas = { path = "../aptos-gas" }
aptos-state-view = { path = "../../storage/state-view" }
aptos-types = { path = "../../types" }
aptos-vm = { path = "../aptos-vm" }
cached-packages =  { path = "../framework/cached-packages" }
framework =  { path = "../framework" }

<<<<<<< HEAD
move-core-types = { git = "https://github.com/move-language/move", rev = "6a32284d6e04ea5bfa5919df9aac2ccb3ffa010e", features = ["address32"] }
move-vm-types = { git = "https://github.com/move-language/move", rev = "6a32284d6e04ea5bfa5919df9aac2ccb3ffa010e" }
=======
move-core-types = { workspace = true }
move-vm-types = { workspace = true }
>>>>>>> 36ead5a8

[dev-dependencies]
proptest = "1.0.0"
proptest-derive = "0.3.0"

aptos-proptest-helpers = { path = "../../crates/aptos-proptest-helpers" }

<<<<<<< HEAD
move-core-types = { git = "https://github.com/move-language/move", rev = "6a32284d6e04ea5bfa5919df9aac2ccb3ffa010e", features = ["address32", "fuzzing"] }
=======
move-core-types = { workspace = true, features = ["fuzzing"] }
>>>>>>> 36ead5a8

[features]
default = []
fuzzing = ["aptos-types/fuzzing", "move-core-types/fuzzing", "move-vm-types/fuzzing"]<|MERGE_RESOLUTION|>--- conflicted
+++ resolved
@@ -24,13 +24,8 @@
 cached-packages =  { path = "../framework/cached-packages" }
 framework =  { path = "../framework" }
 
-<<<<<<< HEAD
-move-core-types = { git = "https://github.com/move-language/move", rev = "6a32284d6e04ea5bfa5919df9aac2ccb3ffa010e", features = ["address32"] }
-move-vm-types = { git = "https://github.com/move-language/move", rev = "6a32284d6e04ea5bfa5919df9aac2ccb3ffa010e" }
-=======
 move-core-types = { workspace = true }
 move-vm-types = { workspace = true }
->>>>>>> 36ead5a8
 
 [dev-dependencies]
 proptest = "1.0.0"
@@ -38,11 +33,7 @@
 
 aptos-proptest-helpers = { path = "../../crates/aptos-proptest-helpers" }
 
-<<<<<<< HEAD
-move-core-types = { git = "https://github.com/move-language/move", rev = "6a32284d6e04ea5bfa5919df9aac2ccb3ffa010e", features = ["address32", "fuzzing"] }
-=======
 move-core-types = { workspace = true, features = ["fuzzing"] }
->>>>>>> 36ead5a8
 
 [features]
 default = []
