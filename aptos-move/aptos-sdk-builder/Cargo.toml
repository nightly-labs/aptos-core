[package]
name = "aptos-sdk-builder"
version = "0.1.0"
authors = ["Aptos Labs <opensource@aptoslabs.com>"]
description = "Aptos transaction-builder"
repository = "https://github.com/aptos-labs/aptos-core"
homepage = "https://aptoslabs.com"
license = "Apache-2.0"
publish = false
edition = "2021"

[dependencies]
anyhow = "1.0.57"
bcs = { git = "https://github.com/aptos-labs/bcs", rev = "2cde3e8446c460cb17b0c1d6bac7e27e964ac169" }
heck = "0.3.2"
once_cell = "1.10.0"
regex = "1.5.5"
serde-generate = { git = "https://github.com/aptos-labs/serde-reflection", rev = "839aed62a20ddccf043c08961cfe74875741ccba" }
serde-reflection = { git = "https://github.com/aptos-labs/serde-reflection", rev = "839aed62a20ddccf043c08961cfe74875741ccba" }
serde_yaml = "0.8.24"
structopt = "0.3.21"
textwrap = "0.15.0"

aptos-types = { path = "../../types" }

<<<<<<< HEAD
move-core-types = { git = "https://github.com/move-language/move", rev = "6a32284d6e04ea5bfa5919df9aac2ccb3ffa010e", features = ["address32"] }
=======
move-core-types = { workspace = true }
>>>>>>> 36ead5a8

[dev-dependencies]
cached-packages = { path = "../../aptos-move/framework/cached-packages" }
framework = { path = "../framework" }
tempfile = "3.3.0"
which = "4.2.5"

[features]
default = []<|MERGE_RESOLUTION|>--- conflicted
+++ resolved
@@ -23,11 +23,7 @@
 
 aptos-types = { path = "../../types" }
 
-<<<<<<< HEAD
-move-core-types = { git = "https://github.com/move-language/move", rev = "6a32284d6e04ea5bfa5919df9aac2ccb3ffa010e", features = ["address32"] }
-=======
 move-core-types = { workspace = true }
->>>>>>> 36ead5a8
 
 [dev-dependencies]
 cached-packages = { path = "../../aptos-move/framework/cached-packages" }
