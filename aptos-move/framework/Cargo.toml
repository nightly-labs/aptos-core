[package]
name = "framework"
version = "0.1.0"
edition = "2021"
authors = ["Aptos Labs <opensource@aptoslabs.com>"]
description = "Aptos stdlib"
repository = "https://github.com/aptos-labs/aptos-core"
homepage = "https://aptoslabs.com"
license = "Apache-2.0"
publish = false

[dependencies]
anyhow = "1.0.57"
aptos-aggregator = { path = "../../aptos-move/aptos-aggregator" }
aptos-crypto = { path = "../../crates/aptos-crypto", features = ["fuzzing"] }
aptos-module-verifier = { path = "../../aptos-move/aptos-module-verifier" }
aptos-sdk-builder = { path = "../aptos-sdk-builder" }
aptos-state-view = { path = "../../storage/state-view" }
aptos-types = { path = "../../types" }
base64 = "0.13.0"
bcs = { git = "https://github.com/aptos-labs/bcs", rev = "2cde3e8446c460cb17b0c1d6bac7e27e964ac169" }
better_any = "0.1.1"
clap = "3.1.8"
codespan-reporting = "0.11.1"
curve25519-dalek = { version = "3", default-features = false }
flate2 = "1.0.24"
gas-algebra-ext =  { path = "../gas-algebra-ext" }
include_dir = "0.7.2"
itertools = "0.10.0"
libsecp256k1 = "0.7.0"
log = "0.4.17"
move-binary-format = { workspace = true }
once_cell = "1.10.0"
proptest = { version = "1.0.0", optional = true }
proptest-derive = { version = "0.3.0", optional = true }
rayon = "1.5.2"
serde = { version = "1.0.137", default-features = false }
serde_bytes = "0.11.6"
serde_json = "1.0.81"
serde_yaml = "0.8.24"
sha2 = "0.9.3"
siphasher = "0.3.10"
smallvec = "1.8.0"
tempfile = "3.3.0"
tiny-keccak = { version = "2.0.2", features = ["keccak"] }

<<<<<<< HEAD
aptos-aggregator = { path = "../../aptos-move/aptos-aggregator" }
aptos-crypto = { path = "../../crates/aptos-crypto" }
aptos-module-verifier = { path = "../../aptos-move/aptos-module-verifier" }
aptos-sdk-builder = { path = "../aptos-sdk-builder" }
aptos-state-view = { path = "../../storage/state-view" }
aptos-types = { path = "../../types" }
gas-algebra-ext =  { path = "../gas-algebra-ext" }
move-binary-format = { git = "https://github.com/move-language/move", rev = "6a32284d6e04ea5bfa5919df9aac2ccb3ffa010e" }

move-command-line-common = { git = "https://github.com/move-language/move", rev = "6a32284d6e04ea5bfa5919df9aac2ccb3ffa010e" }
move-compiler ={ git = "https://github.com/move-language/move", rev = "6a32284d6e04ea5bfa5919df9aac2ccb3ffa010e" }
move-core-types ={ git = "https://github.com/move-language/move", rev = "6a32284d6e04ea5bfa5919df9aac2ccb3ffa010e", features = ["address32"] }
move-model ={ git = "https://github.com/move-language/move", rev = "6a32284d6e04ea5bfa5919df9aac2ccb3ffa010e" }
move-package ={ git = "https://github.com/move-language/move", rev = "6a32284d6e04ea5bfa5919df9aac2ccb3ffa010e" }
move-table-extension ={ git = "https://github.com/move-language/move", rev = "6a32284d6e04ea5bfa5919df9aac2ccb3ffa010e" }
move-vm-runtime ={ git = "https://github.com/move-language/move", rev = "6a32284d6e04ea5bfa5919df9aac2ccb3ffa010e" }
move-vm-types ={ git = "https://github.com/move-language/move", rev = "6a32284d6e04ea5bfa5919df9aac2ccb3ffa010e" }
=======
move-command-line-common = { workspace = true }
move-compiler ={ workspace = true }
move-core-types ={ workspace = true }
move-docgen ={ workspace = true }
move-model ={ workspace = true }
move-package ={ workspace = true }
move-prover ={ workspace = true }
move-prover-boogie-backend ={ workspace = true }
move-stackless-bytecode ={ workspace = true }
move-table-extension ={ workspace = true }
move-vm-runtime ={ workspace = true }
move-vm-types ={ workspace = true }
rand_core = "0.5.1"
>>>>>>> 36ead5a8

[dev-dependencies]
aptos-gas = { path = "../../aptos-move/aptos-gas" }
aptos-vm = { path = "../../aptos-move/aptos-vm", features = ["testing"] }
<<<<<<< HEAD
move-cli = { git = "https://github.com/move-language/move", rev = "6a32284d6e04ea5bfa5919df9aac2ccb3ffa010e" }
move-prover = { git = "https://github.com/move-language/move", rev = "6a32284d6e04ea5bfa5919df9aac2ccb3ffa010e" }

move-unit-test = { git = "https://github.com/move-language/move", rev = "6a32284d6e04ea5bfa5919df9aac2ccb3ffa010e" }
=======
claims = "0.7"

cached-packages = { path = "cached-packages" }  # keep to ensure build of artifacts
move-cli = { workspace = true }
move-prover = { workspace = true }

move-unit-test = { workspace = true }
>>>>>>> 36ead5a8

[features]
default = []
fuzzing = ["aptos-types/fuzzing", "proptest", "proptest-derive"]
testing = []

[lib]
doctest = false<|MERGE_RESOLUTION|>--- conflicted
+++ resolved
@@ -44,25 +44,6 @@
 tempfile = "3.3.0"
 tiny-keccak = { version = "2.0.2", features = ["keccak"] }
 
-<<<<<<< HEAD
-aptos-aggregator = { path = "../../aptos-move/aptos-aggregator" }
-aptos-crypto = { path = "../../crates/aptos-crypto" }
-aptos-module-verifier = { path = "../../aptos-move/aptos-module-verifier" }
-aptos-sdk-builder = { path = "../aptos-sdk-builder" }
-aptos-state-view = { path = "../../storage/state-view" }
-aptos-types = { path = "../../types" }
-gas-algebra-ext =  { path = "../gas-algebra-ext" }
-move-binary-format = { git = "https://github.com/move-language/move", rev = "6a32284d6e04ea5bfa5919df9aac2ccb3ffa010e" }
-
-move-command-line-common = { git = "https://github.com/move-language/move", rev = "6a32284d6e04ea5bfa5919df9aac2ccb3ffa010e" }
-move-compiler ={ git = "https://github.com/move-language/move", rev = "6a32284d6e04ea5bfa5919df9aac2ccb3ffa010e" }
-move-core-types ={ git = "https://github.com/move-language/move", rev = "6a32284d6e04ea5bfa5919df9aac2ccb3ffa010e", features = ["address32"] }
-move-model ={ git = "https://github.com/move-language/move", rev = "6a32284d6e04ea5bfa5919df9aac2ccb3ffa010e" }
-move-package ={ git = "https://github.com/move-language/move", rev = "6a32284d6e04ea5bfa5919df9aac2ccb3ffa010e" }
-move-table-extension ={ git = "https://github.com/move-language/move", rev = "6a32284d6e04ea5bfa5919df9aac2ccb3ffa010e" }
-move-vm-runtime ={ git = "https://github.com/move-language/move", rev = "6a32284d6e04ea5bfa5919df9aac2ccb3ffa010e" }
-move-vm-types ={ git = "https://github.com/move-language/move", rev = "6a32284d6e04ea5bfa5919df9aac2ccb3ffa010e" }
-=======
 move-command-line-common = { workspace = true }
 move-compiler ={ workspace = true }
 move-core-types ={ workspace = true }
@@ -76,17 +57,10 @@
 move-vm-runtime ={ workspace = true }
 move-vm-types ={ workspace = true }
 rand_core = "0.5.1"
->>>>>>> 36ead5a8
 
 [dev-dependencies]
 aptos-gas = { path = "../../aptos-move/aptos-gas" }
 aptos-vm = { path = "../../aptos-move/aptos-vm", features = ["testing"] }
-<<<<<<< HEAD
-move-cli = { git = "https://github.com/move-language/move", rev = "6a32284d6e04ea5bfa5919df9aac2ccb3ffa010e" }
-move-prover = { git = "https://github.com/move-language/move", rev = "6a32284d6e04ea5bfa5919df9aac2ccb3ffa010e" }
-
-move-unit-test = { git = "https://github.com/move-language/move", rev = "6a32284d6e04ea5bfa5919df9aac2ccb3ffa010e" }
-=======
 claims = "0.7"
 
 cached-packages = { path = "cached-packages" }  # keep to ensure build of artifacts
@@ -94,7 +68,6 @@
 move-prover = { workspace = true }
 
 move-unit-test = { workspace = true }
->>>>>>> 36ead5a8
 
 [features]
 default = []
