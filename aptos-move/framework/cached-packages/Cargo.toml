--- conflicted
+++ resolved
@@ -18,11 +18,7 @@
 proptest = { version = "1.0.0", optional = true }
 proptest-derive = { version = "0.3.0", optional = true }
 
-<<<<<<< HEAD
-move-core-types = { git = "https://github.com/move-language/move", rev = "6a32284d6e04ea5bfa5919df9aac2ccb3ffa010e", features = ["address32"] }
-=======
 move-core-types = { workspace = true }
->>>>>>> 36ead5a8
 
 [build-dependencies]
 framework = { path = ".." }
