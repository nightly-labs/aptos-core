[package]
name = "executor"
version = "0.1.0"
authors = ["Aptos Labs <opensource@aptoslabs.com>"]
description = "Aptos executor"
repository = "https://github.com/aptos-labs/aptos-core"
homepage = "https://aptoslabs.com"
license = "Apache-2.0"
publish = false
edition = "2021"

[dependencies]
anyhow = "1.0.57"
bcs = { git = "https://github.com/aptos-labs/bcs", rev = "2cde3e8446c460cb17b0c1d6bac7e27e964ac169" }
fail = "0.5.0"
itertools = { version = "0.10.0", default-features = false }
once_cell = "1.10.0"
rayon = "1.5.2"
serde = { version = "1.0.137", features = ["derive"] }

aptos-crypto = { path = "../../crates/aptos-crypto" }
aptos-gas = { path = "../../aptos-move/aptos-gas" }
aptos-infallible = { path = "../../crates/aptos-infallible" }
aptos-logger = { path = "../../crates/aptos-logger" }
aptos-metrics-core = { path = "../../crates/aptos-metrics-core" }
aptos-secure-net = { path = "../../secure/net" }
aptos-state-view = { path = "../../storage/state-view" }
aptos-types = { path = "../../types" }
aptos-vm = { path = "../../aptos-move/aptos-vm" }

consensus-types = { path = "../../consensus/consensus-types" }
executor-types = { path = "../executor-types" }
scratchpad = { path = "../../storage/scratchpad" }
storage-interface = { path = "../../storage/storage-interface" }

<<<<<<< HEAD
move-core-types = { git = "https://github.com/move-language/move", rev = "c49400cff7851bf126de8105d0ea645d6b1cead2", features = ["address32"] }
=======
move-core-types = { git = "https://github.com/move-language/move", rev = "6a32284d6e04ea5bfa5919df9aac2ccb3ffa010e", features = ["address32"] }
>>>>>>> cf280b9a

[dev-dependencies]
proptest = "1.0.0"
rand = "0.7.3"

aptos-config = { path = "../../config" }
aptos-genesis = { path = "../../crates/aptos-genesis", features = ["testing"] }
aptos-temppath = { path = "../../crates/aptos-temppath" }
aptos-types = { path = "../../types", features = ["fuzzing"] }
aptosdb = { path = "../../storage/aptosdb" }
cached-packages = { path = "../../aptos-move/framework/cached-packages" }
executor-test-helpers = { path = "../executor-test-helpers" }
storage-interface = { path = "../../storage/storage-interface", features = ["fuzzing"] }
vm-genesis = { path = "../../aptos-move/vm-genesis" }

[features]
default = []
fuzzing = ["consensus-types/fuzzing", "aptos-crypto/fuzzing", "aptos-types/fuzzing", "storage-interface/fuzzing"]
failpoints = ["fail/failpoints", "aptos-vm/failpoints"]<|MERGE_RESOLUTION|>--- conflicted
+++ resolved
@@ -33,11 +33,7 @@
 scratchpad = { path = "../../storage/scratchpad" }
 storage-interface = { path = "../../storage/storage-interface" }
 
-<<<<<<< HEAD
-move-core-types = { git = "https://github.com/move-language/move", rev = "c49400cff7851bf126de8105d0ea645d6b1cead2", features = ["address32"] }
-=======
 move-core-types = { git = "https://github.com/move-language/move", rev = "6a32284d6e04ea5bfa5919df9aac2ccb3ffa010e", features = ["address32"] }
->>>>>>> cf280b9a
 
 [dev-dependencies]
 proptest = "1.0.0"
