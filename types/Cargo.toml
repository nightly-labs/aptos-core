[package]
name = "aptos-types"
version = "0.0.3"
authors = ["Aptos Labs <opensource@aptoslabs.com>"]
description = "Aptos core types"
repository = "https://github.com/aptos-labs/aptos-core"
homepage = "https://aptoslabs.com"
license = "Apache-2.0"
publish = false
edition = "2021"

[dependencies]
anyhow = "1.0.57"
bcs = { git = "https://github.com/aptos-labs/bcs", rev = "2cde3e8446c460cb17b0c1d6bac7e27e964ac169" }
chrono = { version = "0.4.19", default-features = false, features = ["clock"] }
hex = "0.4.3"
itertools = { version = "0.10.3" }
num-derive = "0.3.3"
num-traits = "0.2.15"
once_cell = "1.10.0"
proptest = { version = "1.0.0", optional = true }
proptest-derive = { version = "0.3.0", default-features = false, optional = true }
rand = "0.7.3"
serde = { version = "1.0.137", features = ["derive"], default-features = false }
serde_bytes = "0.11.6"
serde_json = "1.0.81"
serde_yaml = "0.8.24"
thiserror = "1.0.31"
tiny-keccak = { version = "2.0.2", default-features = false, features = ["sha3"] }

aptos-bitvec = { path = "../crates/aptos-bitvec" }
aptos-crypto = { path = "../crates/aptos-crypto" }
aptos-crypto-derive = { path = "../crates/aptos-crypto-derive" }
<<<<<<< HEAD
move-core-types = { git = "https://github.com/move-language/move", rev = "6a32284d6e04ea5bfa5919df9aac2ccb3ffa010e", features = ["address32"] }

move-table-extension = { git = "https://github.com/move-language/move", rev = "6a32284d6e04ea5bfa5919df9aac2ccb3ffa010e" }
=======
move-core-types = { workspace = true }

move-table-extension = { workspace = true }
>>>>>>> 36ead5a8

[dev-dependencies]
claims = "0.7"
proptest = "1.0.0"
proptest-derive = "0.3.0"
regex = "1.5.5"
serde_json = "1.0.81"

aptos-crypto = { path = "../crates/aptos-crypto", features = ["fuzzing"] }

<<<<<<< HEAD
move-core-types = { git = "https://github.com/move-language/move", rev = "6a32284d6e04ea5bfa5919df9aac2ccb3ffa010e", features = ["address32", "fuzzing"] }
=======
move-core-types = { workspace = true, features = ["fuzzing"] }
>>>>>>> 36ead5a8

[features]
default = []
fuzzing = ["proptest", "proptest-derive", "aptos-crypto/fuzzing", "move-core-types/fuzzing"]<|MERGE_RESOLUTION|>--- conflicted
+++ resolved
@@ -31,15 +31,9 @@
 aptos-bitvec = { path = "../crates/aptos-bitvec" }
 aptos-crypto = { path = "../crates/aptos-crypto" }
 aptos-crypto-derive = { path = "../crates/aptos-crypto-derive" }
-<<<<<<< HEAD
-move-core-types = { git = "https://github.com/move-language/move", rev = "6a32284d6e04ea5bfa5919df9aac2ccb3ffa010e", features = ["address32"] }
-
-move-table-extension = { git = "https://github.com/move-language/move", rev = "6a32284d6e04ea5bfa5919df9aac2ccb3ffa010e" }
-=======
 move-core-types = { workspace = true }
 
 move-table-extension = { workspace = true }
->>>>>>> 36ead5a8
 
 [dev-dependencies]
 claims = "0.7"
@@ -50,11 +44,7 @@
 
 aptos-crypto = { path = "../crates/aptos-crypto", features = ["fuzzing"] }
 
-<<<<<<< HEAD
-move-core-types = { git = "https://github.com/move-language/move", rev = "6a32284d6e04ea5bfa5919df9aac2ccb3ffa010e", features = ["address32", "fuzzing"] }
-=======
 move-core-types = { workspace = true, features = ["fuzzing"] }
->>>>>>> 36ead5a8
 
 [features]
 default = []
