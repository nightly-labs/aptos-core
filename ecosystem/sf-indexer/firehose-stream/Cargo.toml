--- conflicted
+++ resolved
@@ -36,15 +36,9 @@
 aptos-vm = { path = "../../../aptos-move/aptos-vm" }
 storage-interface = { path = "../../../storage/storage-interface" }
 
-<<<<<<< HEAD
-move-binary-format = { git = "https://github.com/move-language/move", rev = "6a32284d6e04ea5bfa5919df9aac2ccb3ffa010e" }
-move-core-types = { git = "https://github.com/move-language/move", rev = "6a32284d6e04ea5bfa5919df9aac2ccb3ffa010e", features = ["address32"] }
-move-package = { git = "https://github.com/move-language/move", rev = "6a32284d6e04ea5bfa5919df9aac2ccb3ffa010e" }
-=======
 move-binary-format = { workspace = true }
 move-core-types = { workspace = true }
 move-package = { workspace = true }
->>>>>>> 36ead5a8
 
 [dev-dependencies]
 goldenfile = "1.1.0"
