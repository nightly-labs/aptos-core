--- conflicted
+++ resolved
@@ -7,15 +7,7 @@
         fetcher::TransactionFetcherOptions, tailer::Tailer,
         transaction_processor::TransactionProcessor,
     },
-<<<<<<< HEAD
     processors::{marketplace_processor::MarketplaceProcessor, Processor},
-=======
-    processors::{
-        coin_processor::CoinTransactionProcessor, default_processor::DefaultTransactionProcessor,
-        stake_processor::StakeTransactionProcessor, token_processor::TokenTransactionProcessor,
-        Processor,
-    },
->>>>>>> 36ead5a8
 };
 
 use aptos_api::context::Context;
@@ -136,19 +128,7 @@
 
     let processor_enum = Processor::from_string(&processor_name);
     let processor: Arc<dyn TransactionProcessor> = match processor_enum {
-<<<<<<< HEAD
         Processor::MarketplaceProcessor => Arc::new(MarketplaceProcessor::new(conn_pool.clone())),
-=======
-        Processor::DefaultProcessor => {
-            Arc::new(DefaultTransactionProcessor::new(conn_pool.clone()))
-        }
-        Processor::TokenProcessor => Arc::new(TokenTransactionProcessor::new(
-            conn_pool.clone(),
-            config.ans_contract_address,
-        )),
-        Processor::CoinProcessor => Arc::new(CoinTransactionProcessor::new(conn_pool.clone())),
-        Processor::StakeProcessor => Arc::new(StakeTransactionProcessor::new(conn_pool.clone())),
->>>>>>> 36ead5a8
     };
 
     let options =
