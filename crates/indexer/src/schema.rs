// @generated automatically by Diesel CLI.

diesel::table! {
    block_metadata_transactions (version) {
        version -> Int8,
        block_height -> Int8,
        id -> Varchar,
        round -> Int8,
        epoch -> Int8,
        previous_block_votes_bitvec -> Jsonb,
        proposer -> Varchar,
        failed_proposer_indices -> Jsonb,
        timestamp -> Timestamp,
        inserted_at -> Timestamp,
    }
}

diesel::table! {
    collection_datas (creator_address, collection_name_hash, transaction_version) {
        creator_address -> Varchar,
        collection_name_hash -> Varchar,
        collection_name -> Text,
        description -> Text,
        transaction_version -> Int8,
        metadata_uri -> Text,
        supply -> Numeric,
        maximum -> Numeric,
        maximum_mutable -> Bool,
        uri_mutable -> Bool,
        description_mutable -> Bool,
        inserted_at -> Timestamp,
        table_handle -> Varchar,
        transaction_timestamp -> Timestamp,
    }
}

diesel::table! {
    current_ans_lookup (domain, subdomain) {
        domain -> Varchar,
        subdomain -> Varchar,
        registered_address -> Nullable<Varchar>,
        expiration_timestamp -> Timestamp,
        last_transaction_version -> Int8,
        inserted_at -> Timestamp,
    }
}

diesel::table! {
    current_coin_balances (owner_address, coin_type_hash) {
        owner_address -> Varchar,
        coin_type_hash -> Varchar,
        coin_type -> Varchar,
        amount -> Numeric,
        last_transaction_version -> Int8,
        last_transaction_timestamp -> Timestamp,
        inserted_at -> Timestamp,
    }
}

diesel::table! {
    current_collection_datas (collection_data_id_hash) {
        collection_data_id_hash -> Varchar,
        creator_address -> Varchar,
        collection_name -> Varchar,
        description -> Text,
        metadata_uri -> Varchar,
        supply -> Numeric,
        maximum -> Numeric,
        maximum_mutable -> Bool,
        uri_mutable -> Bool,
        description_mutable -> Bool,
        last_transaction_version -> Int8,
        inserted_at -> Timestamp,
        table_handle -> Varchar,
        last_transaction_timestamp -> Timestamp,
    }
}

diesel::table! {
    current_staking_pool_voter (staking_pool_address) {
        staking_pool_address -> Varchar,
        voter_address -> Varchar,
        last_transaction_version -> Int8,
        inserted_at -> Timestamp,
    }
}

diesel::table! {
    current_token_datas (token_data_id_hash) {
        token_data_id_hash -> Varchar,
        creator_address -> Varchar,
        collection_name -> Varchar,
        name -> Varchar,
        maximum -> Numeric,
        supply -> Numeric,
        largest_property_version -> Numeric,
        metadata_uri -> Varchar,
        payee_address -> Varchar,
        royalty_points_numerator -> Numeric,
        royalty_points_denominator -> Numeric,
        maximum_mutable -> Bool,
        uri_mutable -> Bool,
        description_mutable -> Bool,
        properties_mutable -> Bool,
        royalty_mutable -> Bool,
        default_properties -> Jsonb,
        last_transaction_version -> Int8,
        inserted_at -> Timestamp,
        collection_data_id_hash -> Varchar,
        last_transaction_timestamp -> Timestamp,
        description -> Text,
    }
}

diesel::table! {
    current_token_ownerships (token_data_id_hash, property_version, owner_address) {
        token_data_id_hash -> Varchar,
        property_version -> Numeric,
        owner_address -> Varchar,
        creator_address -> Varchar,
        collection_name -> Varchar,
        name -> Varchar,
        amount -> Numeric,
        token_properties -> Jsonb,
        last_transaction_version -> Int8,
        inserted_at -> Timestamp,
        collection_data_id_hash -> Varchar,
        table_type -> Text,
        last_transaction_timestamp -> Timestamp,
    }
}

diesel::table! {
    current_token_pending_claims (token_data_id_hash, property_version, from_address, to_address) {
        token_data_id_hash -> Varchar,
        property_version -> Numeric,
        from_address -> Varchar,
        to_address -> Varchar,
        collection_data_id_hash -> Varchar,
        creator_address -> Varchar,
        collection_name -> Varchar,
        name -> Varchar,
        amount -> Numeric,
        table_handle -> Varchar,
        last_transaction_version -> Int8,
        inserted_at -> Timestamp,
        last_transaction_timestamp -> Timestamp,
    }
}

diesel::table! {
    events (account_address, creation_number, sequence_number) {
        sequence_number -> Int8,
        creation_number -> Int8,
        account_address -> Varchar,
        transaction_version -> Int8,
        transaction_block_height -> Int8,
        #[sql_name = "type"]
        type_ -> Text,
        data -> Jsonb,
        inserted_at -> Timestamp,
    }
}

diesel::table! {
    indexer_status (db) {
        db -> Varchar,
        is_indexer_up -> Bool,
        inserted_at -> Timestamp,
    }
}

diesel::table! {
    ledger_infos (chain_id) {
        chain_id -> Int8,
    }
}

diesel::table! {
    marketplace_bids (token_name, property_version, price, maker) {
        creator_address -> Varchar,
        collection_name -> Text,
        token_name -> Text,
<<<<<<< HEAD
        property_version -> Int8,
=======
        property_version -> Int4,
>>>>>>> 36ead5a8
        price -> Int8,
        maker -> Varchar,
        timestamp -> Timestamp,
    }
}

diesel::table! {
    marketplace_collections (creator_address, collection_name) {
        creator_address -> Varchar,
<<<<<<< HEAD
        collection_address -> Varchar,
=======
>>>>>>> 36ead5a8
        collection_name -> Text,
        creation_timestamp -> Timestamp,
    }
}

diesel::table! {
    marketplace_offers (token_name, property_version, price, seller) {
        creator_address -> Varchar,
        collection_name -> Text,
        token_name -> Text,
<<<<<<< HEAD
        property_version -> Int8,
=======
        property_version -> Int4,
>>>>>>> 36ead5a8
        price -> Int8,
        seller -> Varchar,
        timestamp -> Timestamp,
    }
}

diesel::table! {
    marketplace_orders (token_name, property_version, price, quantity, maker) {
        creator_address -> Varchar,
        collection_name -> Text,
        token_name -> Text,
<<<<<<< HEAD
        property_version -> Int8,
=======
        property_version -> Int4,
>>>>>>> 36ead5a8
        price -> Int8,
        quantity -> Int8,
        maker -> Varchar,
        timestamp -> Timestamp,
    }
}

diesel::table! {
    move_modules (transaction_version, write_set_change_index) {
        transaction_version -> Int8,
        write_set_change_index -> Int8,
        transaction_block_height -> Int8,
        name -> Text,
        address -> Varchar,
        bytecode -> Nullable<Bytea>,
        friends -> Nullable<Jsonb>,
        exposed_functions -> Nullable<Jsonb>,
        structs -> Nullable<Jsonb>,
        is_deleted -> Bool,
        inserted_at -> Timestamp,
    }
}

diesel::table! {
    move_resources (transaction_version, write_set_change_index) {
        transaction_version -> Int8,
        write_set_change_index -> Int8,
        transaction_block_height -> Int8,
        name -> Text,
        address -> Varchar,
        #[sql_name = "type"]
        type_ -> Text,
        module -> Text,
        generic_type_params -> Nullable<Jsonb>,
        data -> Nullable<Jsonb>,
        is_deleted -> Bool,
        inserted_at -> Timestamp,
    }
}

diesel::table! {
    processor_status (processor) {
        processor -> Varchar,
        last_success_version -> Int8,
        last_updated -> Timestamp,
    }
}

diesel::table! {
    processor_statuses (name, version) {
        name -> Varchar,
        version -> Int8,
        success -> Bool,
        details -> Nullable<Text>,
        last_updated -> Timestamp,
    }
}

diesel::table! {
    signatures (transaction_version, multi_agent_index, multi_sig_index, is_sender_primary) {
        transaction_version -> Int8,
        multi_agent_index -> Int8,
        multi_sig_index -> Int8,
        transaction_block_height -> Int8,
        signer -> Varchar,
        is_sender_primary -> Bool,
        #[sql_name = "type"]
        type_ -> Varchar,
        public_key -> Varchar,
        signature -> Varchar,
        threshold -> Int8,
        public_key_indices -> Jsonb,
        inserted_at -> Timestamp,
    }
}

diesel::table! {
    table_items (transaction_version, write_set_change_index) {
        key -> Text,
        transaction_version -> Int8,
        write_set_change_index -> Int8,
        transaction_block_height -> Int8,
        table_handle -> Varchar,
        decoded_key -> Jsonb,
        decoded_value -> Nullable<Jsonb>,
        is_deleted -> Bool,
        inserted_at -> Timestamp,
    }
}

diesel::table! {
    table_metadatas (handle) {
        handle -> Varchar,
        key_type -> Text,
        value_type -> Text,
        inserted_at -> Timestamp,
    }
}

diesel::table! {
    token_activities (transaction_version, event_account_address, event_creation_number, event_sequence_number) {
        transaction_version -> Int8,
        event_account_address -> Varchar,
        event_creation_number -> Int8,
        event_sequence_number -> Int8,
        collection_data_id_hash -> Varchar,
        token_data_id_hash -> Varchar,
        property_version -> Numeric,
        creator_address -> Varchar,
        collection_name -> Varchar,
        name -> Varchar,
        transfer_type -> Varchar,
        from_address -> Nullable<Varchar>,
        to_address -> Nullable<Varchar>,
        token_amount -> Numeric,
        coin_type -> Nullable<Text>,
        coin_amount -> Nullable<Numeric>,
        inserted_at -> Timestamp,
        transaction_timestamp -> Timestamp,
    }
}

diesel::table! {
    token_datas (creator_address, collection_name_hash, name_hash, transaction_version) {
        creator_address -> Varchar,
        collection_name_hash -> Varchar,
        name_hash -> Varchar,
        collection_name -> Text,
        name -> Text,
        transaction_version -> Int8,
        maximum -> Numeric,
        supply -> Numeric,
        largest_property_version -> Numeric,
        metadata_uri -> Text,
        payee_address -> Varchar,
        royalty_points_numerator -> Numeric,
        royalty_points_denominator -> Numeric,
        maximum_mutable -> Bool,
        uri_mutable -> Bool,
        description_mutable -> Bool,
        properties_mutable -> Bool,
        royalty_mutable -> Bool,
        default_properties -> Jsonb,
        inserted_at -> Timestamp,
        collection_data_id_hash -> Varchar,
        transaction_timestamp -> Timestamp,
        description -> Text,
    }
}

diesel::table! {
    token_ownerships (creator_address, collection_name_hash, name_hash, property_version, transaction_version, table_handle) {
        creator_address -> Varchar,
        collection_name_hash -> Varchar,
        name_hash -> Varchar,
        collection_name -> Text,
        name -> Text,
        property_version -> Numeric,
        transaction_version -> Int8,
        owner_address -> Nullable<Varchar>,
        amount -> Numeric,
        table_handle -> Varchar,
        table_type -> Nullable<Text>,
        inserted_at -> Timestamp,
        collection_data_id_hash -> Varchar,
        transaction_timestamp -> Timestamp,
    }
}

diesel::table! {
    tokens (creator_address, collection_name_hash, name_hash, property_version, transaction_version) {
        creator_address -> Varchar,
        collection_name_hash -> Varchar,
        name_hash -> Varchar,
        collection_name -> Text,
        name -> Text,
        property_version -> Numeric,
        transaction_version -> Int8,
        token_properties -> Jsonb,
        inserted_at -> Timestamp,
        collection_data_id_hash -> Varchar,
        transaction_timestamp -> Timestamp,
    }
}

diesel::table! {
    transactions (version) {
        version -> Int8,
        block_height -> Int8,
        hash -> Varchar,
        #[sql_name = "type"]
        type_ -> Varchar,
        payload -> Nullable<Jsonb>,
        state_change_hash -> Varchar,
        event_root_hash -> Varchar,
        state_checkpoint_hash -> Nullable<Varchar>,
        gas_used -> Numeric,
        success -> Bool,
        vm_status -> Text,
        accumulator_root_hash -> Varchar,
        num_events -> Int8,
        num_write_set_changes -> Int8,
        inserted_at -> Timestamp,
        epoch -> Int8,
    }
}

diesel::table! {
    user_transactions (version) {
        version -> Int8,
        block_height -> Int8,
        parent_signature_type -> Varchar,
        sender -> Varchar,
        sequence_number -> Int8,
        max_gas_amount -> Numeric,
        expiration_timestamp_secs -> Timestamp,
        gas_unit_price -> Numeric,
        timestamp -> Timestamp,
        entry_function_id_str -> Text,
        inserted_at -> Timestamp,
        epoch -> Int8,
    }
}

diesel::table! {
    write_set_changes (transaction_version, index) {
        transaction_version -> Int8,
        index -> Int8,
        hash -> Varchar,
        transaction_block_height -> Int8,
        #[sql_name = "type"]
        type_ -> Text,
        address -> Varchar,
        inserted_at -> Timestamp,
    }
}

diesel::allow_tables_to_appear_in_same_query!(
    block_metadata_transactions,
    coin_activities,
    coin_balances,
    coin_infos,
    coin_supply,
    collection_datas,
    current_ans_lookup,
    current_coin_balances,
    current_collection_datas,
    current_staking_pool_voter,
    current_token_datas,
    current_token_ownerships,
    current_token_pending_claims,
    events,
    indexer_status,
    ledger_infos,
    marketplace_bids,
    marketplace_collections,
    marketplace_offers,
    marketplace_orders,
    move_modules,
    move_resources,
    processor_status,
    processor_statuses,
    signatures,
    table_items,
    table_metadatas,
    token_activities,
    token_datas,
    token_ownerships,
    tokens,
    transactions,
    user_transactions,
    write_set_changes,
);<|MERGE_RESOLUTION|>--- conflicted
+++ resolved
@@ -181,11 +181,7 @@
         creator_address -> Varchar,
         collection_name -> Text,
         token_name -> Text,
-<<<<<<< HEAD
         property_version -> Int8,
-=======
-        property_version -> Int4,
->>>>>>> 36ead5a8
         price -> Int8,
         maker -> Varchar,
         timestamp -> Timestamp,
@@ -195,10 +191,7 @@
 diesel::table! {
     marketplace_collections (creator_address, collection_name) {
         creator_address -> Varchar,
-<<<<<<< HEAD
         collection_address -> Varchar,
-=======
->>>>>>> 36ead5a8
         collection_name -> Text,
         creation_timestamp -> Timestamp,
     }
@@ -209,11 +202,7 @@
         creator_address -> Varchar,
         collection_name -> Text,
         token_name -> Text,
-<<<<<<< HEAD
         property_version -> Int8,
-=======
-        property_version -> Int4,
->>>>>>> 36ead5a8
         price -> Int8,
         seller -> Varchar,
         timestamp -> Timestamp,
@@ -225,11 +214,7 @@
         creator_address -> Varchar,
         collection_name -> Text,
         token_name -> Text,
-<<<<<<< HEAD
         property_version -> Int8,
-=======
-        property_version -> Int4,
->>>>>>> 36ead5a8
         price -> Int8,
         quantity -> Int8,
         maker -> Varchar,
