--- conflicted
+++ resolved
@@ -43,11 +43,7 @@
 
 storage-interface = { path = "../storage/storage-interface" }
 
-<<<<<<< HEAD
-move-core-types = { git = "https://github.com/move-language/move", rev = "c49400cff7851bf126de8105d0ea645d6b1cead2", features = ["address32"] }
-=======
 move-core-types = { git = "https://github.com/move-language/move", rev = "6a32284d6e04ea5bfa5919df9aac2ccb3ffa010e", features = ["address32"] }
->>>>>>> cf280b9a
 
 [dev-dependencies]
 aptos-api-test-context = { path = "./test-context", package = "aptos-api-test-context" }
@@ -61,11 +57,7 @@
 reqwest = { version = "0.11.10", features = ["blocking", "json"], default_features = false }
 warp = { version = "0.3.2", features = ["default"] }
 
-<<<<<<< HEAD
-move-package = { git = "https://github.com/move-language/move", rev = "c49400cff7851bf126de8105d0ea645d6b1cead2" }
-=======
 move-package = { git = "https://github.com/move-language/move", rev = "6a32284d6e04ea5bfa5919df9aac2ccb3ffa010e" }
->>>>>>> cf280b9a
 
 [features]
 failpoints = ["fail/failpoints"]