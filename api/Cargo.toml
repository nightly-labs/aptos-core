--- conflicted
+++ resolved
@@ -43,11 +43,7 @@
 
 storage-interface = { path = "../storage/storage-interface" }
 
-<<<<<<< HEAD
-move-core-types = { git = "https://github.com/move-language/move", rev = "6a32284d6e04ea5bfa5919df9aac2ccb3ffa010e", features = ["address32"] }
-=======
 move-core-types = { workspace = true }
->>>>>>> 36ead5a8
 
 [dev-dependencies]
 aptos-api-test-context = { path = "./test-context", package = "aptos-api-test-context" }
@@ -61,11 +57,7 @@
 reqwest = { version = "0.11.10", features = ["blocking", "json"], default_features = false }
 warp = { version = "0.3.2", features = ["default"] }
 
-<<<<<<< HEAD
-move-package = { git = "https://github.com/move-language/move", rev = "6a32284d6e04ea5bfa5919df9aac2ccb3ffa010e" }
-=======
 move-package = { workspace = true }
->>>>>>> 36ead5a8
 
 [features]
 failpoints = ["fail/failpoints"]